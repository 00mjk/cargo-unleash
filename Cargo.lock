# This file is automatically @generated by Cargo.
# It is not intended for manual editing.
[[package]]
name = "adler"
version = "0.2.3"
source = "registry+https://github.com/rust-lang/crates.io-index"
checksum = "ee2a4ec343196209d6594e19543ae87a39f96d5534d7174822a3ad825dd6ed7e"

[[package]]
name = "aho-corasick"
version = "0.7.10"
source = "registry+https://github.com/rust-lang/crates.io-index"
checksum = "8716408b8bc624ed7f65d223ddb9ac2d044c0547b6fa4b0d554f3a9540496ada"
dependencies = [
 "memchr",
]

[[package]]
name = "ansi_term"
version = "0.11.0"
source = "registry+https://github.com/rust-lang/crates.io-index"
checksum = "ee49baf6cb617b853aa8d93bf420db2383fab46d314482ca2803b40d5fde979b"
dependencies = [
 "winapi",
]

[[package]]
name = "anyhow"
version = "1.0.27"
source = "registry+https://github.com/rust-lang/crates.io-index"
checksum = "013a6e0a2cbe3d20f9c60b65458f7a7f7a5e636c5d0f45a5a6aee5d4b1f01785"

[[package]]
name = "ascii"
version = "0.9.3"
source = "registry+https://github.com/rust-lang/crates.io-index"
checksum = "eab1c04a571841102f5345a8fc0f6bb3d31c315dec879b5c6e42e40ce7ffa34e"

[[package]]
name = "atty"
version = "0.2.14"
source = "registry+https://github.com/rust-lang/crates.io-index"
checksum = "d9b39be18770d11421cdb1b9947a45dd3f37e93092cbf377614828a319d5fee8"
dependencies = [
 "hermit-abi",
 "libc",
 "winapi",
]

[[package]]
name = "autocfg"
version = "1.0.0"
source = "registry+https://github.com/rust-lang/crates.io-index"
checksum = "f8aac770f1885fd7e387acedd76065302551364496e46b3dd00860b2f8359b9d"

[[package]]
name = "bitflags"
version = "1.2.1"
source = "registry+https://github.com/rust-lang/crates.io-index"
checksum = "cf1de2fe8c75bc145a2f577add951f8134889b4795d47466a54a5c846d691693"

[[package]]
name = "bitmaps"
version = "2.0.0"
source = "registry+https://github.com/rust-lang/crates.io-index"
checksum = "81e039a80914325b37fde728ef7693c212f0ac913d5599607d7b95a9484aae0b"
dependencies = [
 "typenum",
]

[[package]]
name = "bstr"
version = "0.2.12"
source = "registry+https://github.com/rust-lang/crates.io-index"
checksum = "2889e6d50f394968c8bf4240dc3f2a7eb4680844d27308f798229ac9d4725f41"
dependencies = [
 "memchr",
]

[[package]]
name = "byteorder"
version = "1.3.4"
source = "registry+https://github.com/rust-lang/crates.io-index"
checksum = "08c48aae112d48ed9f069b33538ea9e3e90aa263cfa3d1c24309612b1f7472de"

[[package]]
name = "bytesize"
version = "1.0.0"
source = "registry+https://github.com/rust-lang/crates.io-index"
checksum = "716960a18f978640f25101b5cbf1c6f6b0d3192fab36a2d98ca96f0ecbe41010"

[[package]]
name = "cargo"
version = "0.48.0"
source = "registry+https://github.com/rust-lang/crates.io-index"
checksum = "cb089b07971f458df6e92fb0434e0d3d9542f304b6d82b7f288b22c7264f0e7f"
dependencies = [
 "anyhow",
 "atty",
 "bytesize",
 "cargo-platform",
 "clap",
<<<<<<< HEAD
 "core-foundation 0.9.0",
=======
 "core-foundation",
>>>>>>> 9cbfd17c
 "crates-io",
 "crossbeam-utils",
 "crypto-hash",
 "curl",
 "curl-sys",
 "env_logger",
 "filetime",
 "flate2",
 "fwdansi",
 "git2",
 "git2-curl",
 "glob",
 "hex 0.4.2",
 "home",
 "humantime 2.0.0",
 "ignore",
 "im-rc",
 "jobserver",
 "lazy_static",
 "lazycell",
 "libc",
 "libgit2-sys",
 "log",
 "memchr",
 "miow",
 "num_cpus",
 "opener",
 "percent-encoding",
 "rustc-workspace-hack",
 "rustfix",
 "same-file",
 "semver",
 "serde",
 "serde_ignored",
 "serde_json",
 "shell-escape",
 "strip-ansi-escapes",
 "tar",
 "tempfile",
 "termcolor",
 "toml",
 "unicode-width",
 "unicode-xid",
 "url",
 "walkdir",
 "winapi",
]

[[package]]
name = "cargo-platform"
version = "0.1.1"
source = "registry+https://github.com/rust-lang/crates.io-index"
checksum = "0226944a63d1bf35a3b5f948dd7c59e263db83695c9e8bffc4037de02e30f1d7"
dependencies = [
 "serde",
]

[[package]]
name = "cargo-readme"
version = "3.2.0"
source = "registry+https://github.com/rust-lang/crates.io-index"
checksum = "66dbfc9307f5b2429656e07533613cd3f26803fd2857fc33be22aa2711181d58"
dependencies = [
 "clap",
 "lazy_static",
 "percent-encoding",
 "regex",
 "serde",
 "serde_derive",
 "toml",
]

[[package]]
name = "cargo-unleash"
version = "1.0.0-alpha.10"
dependencies = [
 "cargo",
 "cargo-readme",
 "flate2",
 "flexi_logger",
<<<<<<< HEAD
 "futures",
 "git2",
=======
>>>>>>> 9cbfd17c
 "lazy_static",
 "log",
 "petgraph",
 "regex",
 "semver",
 "sha1",
 "structopt",
 "tar",
 "toml_edit",
]

[[package]]
name = "cc"
version = "1.0.50"
source = "registry+https://github.com/rust-lang/crates.io-index"
checksum = "95e28fa049fda1c330bcf9d723be7663a899c4679724b34c81e9f5a326aab8cd"
dependencies = [
 "jobserver",
]

[[package]]
name = "cfg-if"
version = "0.1.10"
source = "registry+https://github.com/rust-lang/crates.io-index"
checksum = "4785bdd1c96b2a846b2bd7cc02e86b6b3dbf14e7e53446c4f54c92a361040822"

[[package]]
name = "chrono"
version = "0.4.11"
source = "registry+https://github.com/rust-lang/crates.io-index"
checksum = "80094f509cf8b5ae86a4966a39b3ff66cd7e2a3e594accec3743ff3fabeab5b2"
dependencies = [
 "num-integer",
 "num-traits",
 "time",
]

[[package]]
name = "clap"
version = "2.33.0"
source = "registry+https://github.com/rust-lang/crates.io-index"
checksum = "5067f5bb2d80ef5d68b4c87db81601f0b75bca627bc2ef76b141d7b846a3c6d9"
dependencies = [
 "ansi_term",
 "atty",
 "bitflags",
 "strsim",
 "textwrap",
 "unicode-width",
 "vec_map",
]

[[package]]
name = "combine"
version = "3.8.1"
source = "registry+https://github.com/rust-lang/crates.io-index"
checksum = "da3da6baa321ec19e1cc41d31bf599f00c783d0517095cdaf0332e3fe8d20680"
dependencies = [
 "ascii",
 "byteorder",
 "either",
 "memchr",
 "unreachable",
]

[[package]]
name = "commoncrypto"
version = "0.2.0"
source = "registry+https://github.com/rust-lang/crates.io-index"
checksum = "d056a8586ba25a1e4d61cb090900e495952c7886786fc55f909ab2f819b69007"
dependencies = [
 "commoncrypto-sys",
]

[[package]]
name = "commoncrypto-sys"
version = "0.2.0"
source = "registry+https://github.com/rust-lang/crates.io-index"
checksum = "1fed34f46747aa73dfaa578069fd8279d2818ade2b55f38f22a9401c7f4083e2"
dependencies = [
 "libc",
]

[[package]]
name = "core-foundation"
<<<<<<< HEAD
version = "0.7.0"
source = "registry+https://github.com/rust-lang/crates.io-index"
checksum = "57d24c7a13c43e870e37c1556b74555437870a04514f7685f5b354e090567171"
dependencies = [
 "core-foundation-sys 0.7.0",
 "libc",
]

[[package]]
name = "core-foundation"
version = "0.9.0"
=======
version = "0.9.1"
>>>>>>> 9cbfd17c
source = "registry+https://github.com/rust-lang/crates.io-index"
checksum = "3b5ed8e7e76c45974e15e41bfa8d5b0483cd90191639e01d8f5f1e606299d3fb"
dependencies = [
<<<<<<< HEAD
 "core-foundation-sys 0.8.0",
=======
 "core-foundation-sys",
>>>>>>> 9cbfd17c
 "libc",
]

[[package]]
name = "core-foundation-sys"
<<<<<<< HEAD
version = "0.7.0"
source = "registry+https://github.com/rust-lang/crates.io-index"
checksum = "b3a71ab494c0b5b860bdc8407ae08978052417070c2ced38573a9157ad75b8ac"

[[package]]
name = "core-foundation-sys"
version = "0.8.0"
=======
version = "0.8.2"
>>>>>>> 9cbfd17c
source = "registry+https://github.com/rust-lang/crates.io-index"
checksum = "9a21fa21941700a3cd8fcb4091f361a6a712fac632f85d9f487cc892045d55c6"

[[package]]
name = "crates-io"
version = "0.31.1"
source = "registry+https://github.com/rust-lang/crates.io-index"
checksum = "09f977948a46e9edf93eb3dc2d7a8dd4ce3105d36de63300befed37cdf051d4a"
dependencies = [
 "anyhow",
 "curl",
 "percent-encoding",
 "serde",
 "serde_derive",
 "serde_json",
 "url",
]

[[package]]
name = "crc32fast"
version = "1.2.0"
source = "registry+https://github.com/rust-lang/crates.io-index"
checksum = "ba125de2af0df55319f41944744ad91c71113bf74a4646efff39afe1f6842db1"
dependencies = [
 "cfg-if",
]

[[package]]
name = "crossbeam-channel"
version = "0.4.2"
source = "registry+https://github.com/rust-lang/crates.io-index"
checksum = "cced8691919c02aac3cb0a1bc2e9b73d89e832bf9a06fc579d4e71b68a2da061"
dependencies = [
 "crossbeam-utils",
 "maybe-uninit",
]

[[package]]
name = "crossbeam-utils"
version = "0.7.2"
source = "registry+https://github.com/rust-lang/crates.io-index"
checksum = "c3c7c73a2d1e9fc0886a08b93e98eb643461230d5f1925e4036204d5f2e261a8"
dependencies = [
 "autocfg",
 "cfg-if",
 "lazy_static",
]

[[package]]
name = "crypto-hash"
version = "0.3.4"
source = "registry+https://github.com/rust-lang/crates.io-index"
checksum = "8a77162240fd97248d19a564a565eb563a3f592b386e4136fb300909e67dddca"
dependencies = [
 "commoncrypto",
 "hex 0.3.2",
 "openssl",
 "winapi",
]

[[package]]
name = "curl"
version = "0.4.33"
source = "registry+https://github.com/rust-lang/crates.io-index"
checksum = "78baca05127a115136a9898e266988fc49ca7ea2c839f60fc6e1fc9df1599168"
dependencies = [
 "curl-sys",
 "libc",
 "openssl-probe",
 "openssl-sys",
 "schannel",
 "socket2",
 "winapi",
]

[[package]]
name = "curl-sys"
version = "0.4.36+curl-7.71.1"
source = "registry+https://github.com/rust-lang/crates.io-index"
checksum = "68cad94adeb0c16558429c3c34a607acc9ea58e09a7b66310aabc9788fc5d721"
dependencies = [
 "cc",
 "libc",
 "libnghttp2-sys",
 "libz-sys",
 "openssl-sys",
 "pkg-config",
 "vcpkg",
 "winapi",
]

[[package]]
name = "either"
version = "1.5.3"
source = "registry+https://github.com/rust-lang/crates.io-index"
checksum = "bb1f6b1ce1c140482ea30ddd3335fc0024ac7ee112895426e0a629a6c20adfe3"

[[package]]
name = "env_logger"
version = "0.7.1"
source = "registry+https://github.com/rust-lang/crates.io-index"
checksum = "44533bbbb3bb3c1fa17d9f2e4e38bbbaf8396ba82193c4cb1b6445d711445d36"
dependencies = [
 "atty",
 "humantime 1.3.0",
 "log",
 "regex",
 "termcolor",
]

[[package]]
name = "filetime"
version = "0.2.12"
source = "registry+https://github.com/rust-lang/crates.io-index"
checksum = "3ed85775dcc68644b5c950ac06a2b23768d3bc9390464151aaf27136998dcf9e"
dependencies = [
 "cfg-if",
 "libc",
 "redox_syscall",
 "winapi",
]

[[package]]
name = "fixedbitset"
version = "0.2.0"
source = "registry+https://github.com/rust-lang/crates.io-index"
checksum = "37ab347416e802de484e4d03c7316c48f1ecb56574dfd4a46a80f173ce1de04d"

[[package]]
name = "flate2"
version = "1.0.17"
source = "registry+https://github.com/rust-lang/crates.io-index"
checksum = "766d0e77a2c1502169d4a93ff3b8c15a71fd946cd0126309752104e5f3c46d94"
dependencies = [
 "cfg-if",
 "crc32fast",
 "libc",
 "libz-sys",
 "miniz_oxide",
]

[[package]]
name = "flexi_logger"
version = "0.16.1"
source = "registry+https://github.com/rust-lang/crates.io-index"
checksum = "d16c5bcdbb607a77ae7edfc2601174c10c4f00a6da9ba322326efd6daff222d7"
dependencies = [
 "atty",
 "chrono",
 "glob",
 "lazy_static",
 "log",
 "regex",
 "thiserror",
 "yansi",
]

[[package]]
name = "fnv"
version = "1.0.6"
source = "registry+https://github.com/rust-lang/crates.io-index"
checksum = "2fad85553e09a6f881f739c29f0b00b0f01357c743266d478b68951ce23285f3"

[[package]]
name = "foreign-types"
version = "0.3.2"
source = "registry+https://github.com/rust-lang/crates.io-index"
checksum = "f6f339eb8adc052cd2ca78910fda869aefa38d22d5cb648e6485e4d3fc06f3b1"
dependencies = [
 "foreign-types-shared",
]

[[package]]
name = "foreign-types-shared"
version = "0.1.1"
source = "registry+https://github.com/rust-lang/crates.io-index"
checksum = "00b0228411908ca8685dba7fc2cdd70ec9990a6e753e89b6ac91a84c40fbaf4b"

[[package]]
name = "fwdansi"
version = "1.1.0"
source = "registry+https://github.com/rust-lang/crates.io-index"
checksum = "08c1f5787fe85505d1f7777268db5103d80a7a374d2316a7ce262e57baf8f208"
dependencies = [
 "memchr",
 "termcolor",
]

[[package]]
name = "getrandom"
version = "0.1.14"
source = "registry+https://github.com/rust-lang/crates.io-index"
checksum = "7abc8dd8451921606d809ba32e95b6111925cd2906060d2dcc29c070220503eb"
dependencies = [
 "cfg-if",
 "libc",
 "wasi",
]

[[package]]
name = "git2"
version = "0.13.10"
source = "registry+https://github.com/rust-lang/crates.io-index"
checksum = "86d97249f21e9542caeee9f8e1d150905cd875bf723f5ff771bdb4852eb83a24"
dependencies = [
 "bitflags",
 "libc",
 "libgit2-sys",
 "log",
 "openssl-probe",
 "openssl-sys",
 "url",
]

[[package]]
name = "git2-curl"
version = "0.14.1"
source = "registry+https://github.com/rust-lang/crates.io-index"
checksum = "883539cb0ea94bab3f8371a98cd8e937bbe9ee7c044499184aa4c17deb643a50"
dependencies = [
 "curl",
 "git2",
 "log",
 "url",
]

[[package]]
name = "glob"
version = "0.3.0"
source = "registry+https://github.com/rust-lang/crates.io-index"
checksum = "9b919933a397b79c37e33b77bb2aa3dc8eb6e165ad809e58ff75bc7db2e34574"

[[package]]
name = "globset"
version = "0.4.5"
source = "registry+https://github.com/rust-lang/crates.io-index"
checksum = "7ad1da430bd7281dde2576f44c84cc3f0f7b475e7202cd503042dff01a8c8120"
dependencies = [
 "aho-corasick",
 "bstr",
 "fnv",
 "log",
 "regex",
]

[[package]]
name = "heck"
version = "0.3.1"
source = "registry+https://github.com/rust-lang/crates.io-index"
checksum = "20564e78d53d2bb135c343b3f47714a56af2061f1c928fdb541dc7b9fdd94205"
dependencies = [
 "unicode-segmentation",
]

[[package]]
name = "hermit-abi"
version = "0.1.8"
source = "registry+https://github.com/rust-lang/crates.io-index"
checksum = "1010591b26bbfe835e9faeabeb11866061cc7dcebffd56ad7d0942d0e61aefd8"
dependencies = [
 "libc",
]

[[package]]
name = "hex"
version = "0.3.2"
source = "registry+https://github.com/rust-lang/crates.io-index"
checksum = "805026a5d0141ffc30abb3be3173848ad46a1b1664fe632428479619a3644d77"

[[package]]
name = "hex"
version = "0.4.2"
source = "registry+https://github.com/rust-lang/crates.io-index"
checksum = "644f9158b2f133fd50f5fb3242878846d9eb792e445c893805ff0e3824006e35"

[[package]]
name = "home"
version = "0.5.3"
source = "registry+https://github.com/rust-lang/crates.io-index"
checksum = "2456aef2e6b6a9784192ae780c0f15bc57df0e918585282325e8c8ac27737654"
dependencies = [
 "winapi",
]

[[package]]
name = "humantime"
version = "1.3.0"
source = "registry+https://github.com/rust-lang/crates.io-index"
checksum = "df004cfca50ef23c36850aaaa59ad52cc70d0e90243c3c7737a4dd32dc7a3c4f"
dependencies = [
 "quick-error",
]

[[package]]
name = "humantime"
version = "2.0.0"
source = "registry+https://github.com/rust-lang/crates.io-index"
checksum = "b9b6c53306532d3c8e8087b44e6580e10db51a023cf9b433cea2ac38066b92da"

[[package]]
name = "idna"
version = "0.2.0"
source = "registry+https://github.com/rust-lang/crates.io-index"
checksum = "02e2673c30ee86b5b96a9cb52ad15718aa1f966f5ab9ad54a8b95d5ca33120a9"
dependencies = [
 "matches",
 "unicode-bidi",
 "unicode-normalization",
]

[[package]]
name = "ignore"
version = "0.4.12"
source = "registry+https://github.com/rust-lang/crates.io-index"
checksum = "7c81b30e645a7b49ad57340fd900717e6b3404bfe8322035ef189d434c412aa1"
dependencies = [
 "crossbeam-channel",
 "crossbeam-utils",
 "globset",
 "lazy_static",
 "log",
 "memchr",
 "regex",
 "same-file",
 "thread_local",
 "walkdir",
 "winapi-util",
]

[[package]]
name = "im-rc"
version = "15.0.0"
source = "registry+https://github.com/rust-lang/crates.io-index"
checksum = "3ca8957e71f04a205cb162508f9326aea04676c8dfd0711220190d6b83664f3f"
dependencies = [
 "bitmaps",
 "rand_core",
 "rand_xoshiro",
 "sized-chunks",
 "typenum",
 "version_check",
]

[[package]]
name = "indexmap"
version = "1.3.2"
source = "registry+https://github.com/rust-lang/crates.io-index"
checksum = "076f042c5b7b98f31d205f1249267e12a6518c1481e9dae9764af19b707d2292"
dependencies = [
 "autocfg",
]

[[package]]
name = "itoa"
version = "0.4.5"
source = "registry+https://github.com/rust-lang/crates.io-index"
checksum = "b8b7a7c0c47db5545ed3fef7468ee7bb5b74691498139e4b3f6a20685dc6dd8e"

[[package]]
name = "jobserver"
version = "0.1.21"
source = "registry+https://github.com/rust-lang/crates.io-index"
checksum = "5c71313ebb9439f74b00d9d2dcec36440beaf57a6aa0623068441dd7cd81a7f2"
dependencies = [
 "libc",
]

[[package]]
name = "lazy_static"
version = "1.4.0"
source = "registry+https://github.com/rust-lang/crates.io-index"
checksum = "e2abad23fbc42b3700f2f279844dc832adb2b2eb069b2df918f455c4e18cc646"

[[package]]
name = "lazycell"
version = "1.2.1"
source = "registry+https://github.com/rust-lang/crates.io-index"
checksum = "b294d6fa9ee409a054354afc4352b0b9ef7ca222c69b8812cbea9e7d2bf3783f"

[[package]]
name = "libc"
version = "0.2.68"
source = "registry+https://github.com/rust-lang/crates.io-index"
checksum = "dea0c0405123bba743ee3f91f49b1c7cfb684eef0da0a50110f758ccf24cdff0"

[[package]]
name = "libgit2-sys"
version = "0.12.12+1.0.1"
source = "registry+https://github.com/rust-lang/crates.io-index"
checksum = "0100ae90655025134424939f1f60e27e879460d451dff6afedde4f8226cbebfc"
dependencies = [
 "cc",
 "libc",
 "libssh2-sys",
 "libz-sys",
 "openssl-sys",
 "pkg-config",
]

[[package]]
name = "libnghttp2-sys"
version = "0.1.3"
source = "registry+https://github.com/rust-lang/crates.io-index"
checksum = "b359f5ec8106bc297694c9a562ace312be2cfd17a5fc68dc12249845aa144b11"
dependencies = [
 "cc",
 "libc",
]

[[package]]
name = "libssh2-sys"
version = "0.2.19"
source = "registry+https://github.com/rust-lang/crates.io-index"
checksum = "ca46220853ba1c512fc82826d0834d87b06bcd3c2a42241b7de72f3d2fe17056"
dependencies = [
 "cc",
 "libc",
 "libz-sys",
 "openssl-sys",
 "pkg-config",
 "vcpkg",
]

[[package]]
name = "libz-sys"
version = "1.1.2"
source = "registry+https://github.com/rust-lang/crates.io-index"
checksum = "602113192b08db8f38796c4e85c39e960c145965140e918018bcde1952429655"
dependencies = [
 "cc",
 "libc",
 "pkg-config",
 "vcpkg",
]

[[package]]
name = "linked-hash-map"
version = "0.5.2"
source = "registry+https://github.com/rust-lang/crates.io-index"
checksum = "ae91b68aebc4ddb91978b11a1b02ddd8602a05ec19002801c5666000e05e0f83"

[[package]]
name = "log"
version = "0.4.8"
source = "registry+https://github.com/rust-lang/crates.io-index"
checksum = "14b6052be84e6b71ab17edffc2eeabf5c2c3ae1fdb464aae35ac50c67a44e1f7"
dependencies = [
 "cfg-if",
]

[[package]]
name = "matches"
version = "0.1.8"
source = "registry+https://github.com/rust-lang/crates.io-index"
checksum = "7ffc5c5338469d4d3ea17d269fa8ea3512ad247247c30bd2df69e68309ed0a08"

[[package]]
name = "maybe-uninit"
version = "2.0.0"
source = "registry+https://github.com/rust-lang/crates.io-index"
checksum = "60302e4db3a61da70c0cb7991976248362f30319e88850c487b9b95bbf059e00"

[[package]]
name = "memchr"
version = "2.3.3"
source = "registry+https://github.com/rust-lang/crates.io-index"
checksum = "3728d817d99e5ac407411fa471ff9800a778d88a24685968b36824eaf4bee400"

[[package]]
name = "miniz_oxide"
version = "0.4.1"
source = "registry+https://github.com/rust-lang/crates.io-index"
checksum = "4d7559a8a40d0f97e1edea3220f698f78b1c5ab67532e49f68fde3910323b722"
dependencies = [
 "adler",
]

[[package]]
name = "miow"
version = "0.3.3"
source = "registry+https://github.com/rust-lang/crates.io-index"
checksum = "396aa0f2003d7df8395cb93e09871561ccc3e785f0acb369170e8cc74ddf9226"
dependencies = [
 "socket2",
 "winapi",
]

[[package]]
name = "num-integer"
version = "0.1.42"
source = "registry+https://github.com/rust-lang/crates.io-index"
checksum = "3f6ea62e9d81a77cd3ee9a2a5b9b609447857f3d358704331e4ef39eb247fcba"
dependencies = [
 "autocfg",
 "num-traits",
]

[[package]]
name = "num-traits"
version = "0.2.11"
source = "registry+https://github.com/rust-lang/crates.io-index"
checksum = "c62be47e61d1842b9170f0fdeec8eba98e60e90e5446449a0545e5152acd7096"
dependencies = [
 "autocfg",
]

[[package]]
name = "num_cpus"
version = "1.12.0"
source = "registry+https://github.com/rust-lang/crates.io-index"
checksum = "46203554f085ff89c235cd12f7075f3233af9b11ed7c9e16dfe2560d03313ce6"
dependencies = [
 "hermit-abi",
 "libc",
]

[[package]]
name = "opener"
version = "0.4.1"
source = "registry+https://github.com/rust-lang/crates.io-index"
checksum = "13117407ca9d0caf3a0e74f97b490a7e64c0ae3aa90a8b7085544d0c37b6f3ae"
dependencies = [
 "winapi",
]

[[package]]
name = "openssl"
version = "0.10.28"
source = "registry+https://github.com/rust-lang/crates.io-index"
checksum = "973293749822d7dd6370d6da1e523b0d1db19f06c459134c658b2a4261378b52"
dependencies = [
 "bitflags",
 "cfg-if",
 "foreign-types",
 "lazy_static",
 "libc",
 "openssl-sys",
]

[[package]]
name = "openssl-probe"
version = "0.1.2"
source = "registry+https://github.com/rust-lang/crates.io-index"
checksum = "77af24da69f9d9341038eba93a073b1fdaaa1b788221b00a69bce9e762cb32de"

[[package]]
name = "openssl-sys"
version = "0.9.54"
source = "registry+https://github.com/rust-lang/crates.io-index"
checksum = "1024c0a59774200a555087a6da3f253a9095a5f344e353b212ac4c8b8e450986"
dependencies = [
 "autocfg",
 "cc",
 "libc",
 "pkg-config",
 "vcpkg",
]

[[package]]
name = "percent-encoding"
version = "2.1.0"
source = "registry+https://github.com/rust-lang/crates.io-index"
checksum = "d4fd5641d01c8f18a23da7b6fe29298ff4b55afcccdf78973b24cf3175fee32e"

[[package]]
name = "petgraph"
version = "0.5.0"
source = "registry+https://github.com/rust-lang/crates.io-index"
checksum = "29c127eea4a29ec6c85d153c59dc1213f33ec74cead30fe4730aecc88cc1fd92"
dependencies = [
 "fixedbitset",
 "indexmap",
]

[[package]]
name = "pkg-config"
version = "0.3.17"
source = "registry+https://github.com/rust-lang/crates.io-index"
checksum = "05da548ad6865900e60eaba7f589cc0783590a92e940c26953ff81ddbab2d677"

[[package]]
name = "ppv-lite86"
version = "0.2.6"
source = "registry+https://github.com/rust-lang/crates.io-index"
checksum = "74490b50b9fbe561ac330df47c08f3f33073d2d00c150f719147d7c54522fa1b"

[[package]]
name = "proc-macro-error"
version = "0.4.11"
source = "registry+https://github.com/rust-lang/crates.io-index"
checksum = "e7959c6467d962050d639361f7703b2051c43036d03493c36f01d440fdd3138a"
dependencies = [
 "proc-macro-error-attr",
 "proc-macro2",
 "quote",
 "syn",
 "version_check",
]

[[package]]
name = "proc-macro-error-attr"
version = "0.4.11"
source = "registry+https://github.com/rust-lang/crates.io-index"
checksum = "e4002d9f55991d5e019fb940a90e1a95eb80c24e77cb2462dd4dc869604d543a"
dependencies = [
 "proc-macro2",
 "quote",
 "syn",
 "syn-mid",
 "version_check",
]

[[package]]
name = "proc-macro2"
version = "1.0.9"
source = "registry+https://github.com/rust-lang/crates.io-index"
checksum = "6c09721c6781493a2a492a96b5a5bf19b65917fe6728884e7c44dd0c60ca3435"
dependencies = [
 "unicode-xid",
]

[[package]]
name = "quick-error"
version = "1.2.3"
source = "registry+https://github.com/rust-lang/crates.io-index"
checksum = "a1d01941d82fa2ab50be1e79e6714289dd7cde78eba4c074bc5a4374f650dfe0"

[[package]]
name = "quote"
version = "1.0.3"
source = "registry+https://github.com/rust-lang/crates.io-index"
checksum = "2bdc6c187c65bca4260c9011c9e3132efe4909da44726bad24cf7572ae338d7f"
dependencies = [
 "proc-macro2",
]

[[package]]
name = "rand"
version = "0.7.3"
source = "registry+https://github.com/rust-lang/crates.io-index"
checksum = "6a6b1679d49b24bbfe0c803429aa1874472f50d9b363131f0e89fc356b544d03"
dependencies = [
 "getrandom",
 "libc",
 "rand_chacha",
 "rand_core",
 "rand_hc",
]

[[package]]
name = "rand_chacha"
version = "0.2.2"
source = "registry+https://github.com/rust-lang/crates.io-index"
checksum = "f4c8ed856279c9737206bf725bf36935d8666ead7aa69b52be55af369d193402"
dependencies = [
 "ppv-lite86",
 "rand_core",
]

[[package]]
name = "rand_core"
version = "0.5.1"
source = "registry+https://github.com/rust-lang/crates.io-index"
checksum = "90bde5296fc891b0cef12a6d03ddccc162ce7b2aff54160af9338f8d40df6d19"
dependencies = [
 "getrandom",
]

[[package]]
name = "rand_hc"
version = "0.2.0"
source = "registry+https://github.com/rust-lang/crates.io-index"
checksum = "ca3129af7b92a17112d59ad498c6f81eaf463253766b90396d39ea7a39d6613c"
dependencies = [
 "rand_core",
]

[[package]]
name = "rand_xoshiro"
version = "0.4.0"
source = "registry+https://github.com/rust-lang/crates.io-index"
checksum = "a9fcdd2e881d02f1d9390ae47ad8e5696a9e4be7b547a1da2afbc61973217004"
dependencies = [
 "rand_core",
]

[[package]]
name = "redox_syscall"
version = "0.1.56"
source = "registry+https://github.com/rust-lang/crates.io-index"
checksum = "2439c63f3f6139d1b57529d16bc3b8bb855230c8efcc5d3a896c8bea7c3b1e84"

[[package]]
name = "regex"
version = "1.4.1"
source = "registry+https://github.com/rust-lang/crates.io-index"
checksum = "8963b85b8ce3074fecffde43b4b0dded83ce2f367dc8d363afc56679f3ee820b"
dependencies = [
 "aho-corasick",
 "memchr",
 "regex-syntax",
 "thread_local",
]

[[package]]
name = "regex-syntax"
version = "0.6.20"
source = "registry+https://github.com/rust-lang/crates.io-index"
checksum = "8cab7a364d15cde1e505267766a2d3c4e22a843e1a601f0fa7564c0f82ced11c"

[[package]]
name = "remove_dir_all"
version = "0.5.2"
source = "registry+https://github.com/rust-lang/crates.io-index"
checksum = "4a83fa3702a688b9359eccba92d153ac33fd2e8462f9e0e3fdf155239ea7792e"
dependencies = [
 "winapi",
]

[[package]]
name = "rustc-workspace-hack"
version = "1.0.0"
source = "registry+https://github.com/rust-lang/crates.io-index"
checksum = "fc71d2faa173b74b232dedc235e3ee1696581bb132fc116fa3626d6151a1a8fb"

[[package]]
name = "rustfix"
version = "0.5.0"
source = "registry+https://github.com/rust-lang/crates.io-index"
checksum = "804b11883a5ce0ad0378fbf95a8dea59ee6b51c331a73b8f471b6bdaa3bd40c1"
dependencies = [
 "anyhow",
 "log",
 "serde",
 "serde_json",
]

[[package]]
name = "ryu"
version = "1.0.3"
source = "registry+https://github.com/rust-lang/crates.io-index"
checksum = "535622e6be132bccd223f4bb2b8ac8d53cda3c7a6394944d3b2b33fb974f9d76"

[[package]]
name = "same-file"
version = "1.0.6"
source = "registry+https://github.com/rust-lang/crates.io-index"
checksum = "93fc1dc3aaa9bfed95e02e6eadabb4baf7e3078b0bd1b4d7b6b0b68378900502"
dependencies = [
 "winapi-util",
]

[[package]]
name = "schannel"
version = "0.1.17"
source = "registry+https://github.com/rust-lang/crates.io-index"
checksum = "507a9e6e8ffe0a4e0ebb9a10293e62fdf7657c06f1b8bb07a8fcf697d2abf295"
dependencies = [
 "lazy_static",
 "winapi",
]

[[package]]
name = "semver"
version = "0.10.0"
source = "registry+https://github.com/rust-lang/crates.io-index"
checksum = "394cec28fa623e00903caf7ba4fa6fb9a0e260280bb8cdbbba029611108a0190"
dependencies = [
 "semver-parser",
 "serde",
]

[[package]]
name = "semver-parser"
version = "0.7.0"
source = "registry+https://github.com/rust-lang/crates.io-index"
checksum = "388a1df253eca08550bef6c72392cfe7c30914bf41df5269b68cbd6ff8f570a3"

[[package]]
name = "serde"
version = "1.0.105"
source = "registry+https://github.com/rust-lang/crates.io-index"
checksum = "e707fbbf255b8fc8c3b99abb91e7257a622caeb20a9818cbadbeeede4e0932ff"
dependencies = [
 "serde_derive",
]

[[package]]
name = "serde_derive"
version = "1.0.105"
source = "registry+https://github.com/rust-lang/crates.io-index"
checksum = "ac5d00fc561ba2724df6758a17de23df5914f20e41cb00f94d5b7ae42fffaff8"
dependencies = [
 "proc-macro2",
 "quote",
 "syn",
]

[[package]]
name = "serde_ignored"
version = "0.1.1"
source = "registry+https://github.com/rust-lang/crates.io-index"
checksum = "7248fdcbd17d3f2604fc2a02d0ecc844d9a7bf52bf95fc196d9f0a38f6da6a0e"
dependencies = [
 "serde",
]

[[package]]
name = "serde_json"
version = "1.0.48"
source = "registry+https://github.com/rust-lang/crates.io-index"
checksum = "9371ade75d4c2d6cb154141b9752cf3781ec9c05e0e5cf35060e1e70ee7b9c25"
dependencies = [
 "itoa",
 "ryu",
 "serde",
]

[[package]]
name = "sha1"
version = "0.6.0"
source = "registry+https://github.com/rust-lang/crates.io-index"
checksum = "2579985fda508104f7587689507983eadd6a6e84dd35d6d115361f530916fa0d"

[[package]]
name = "shell-escape"
version = "0.1.4"
source = "registry+https://github.com/rust-lang/crates.io-index"
checksum = "170a13e64f2a51b77a45702ba77287f5c6829375b04a69cf2222acd17d0cfab9"

[[package]]
name = "sized-chunks"
version = "0.6.2"
source = "registry+https://github.com/rust-lang/crates.io-index"
checksum = "1ec31ceca5644fa6d444cc77548b88b67f46db6f7c71683b0f9336e671830d2f"
dependencies = [
 "bitmaps",
 "typenum",
]

[[package]]
name = "smallvec"
version = "1.2.0"
source = "registry+https://github.com/rust-lang/crates.io-index"
checksum = "5c2fb2ec9bcd216a5b0d0ccf31ab17b5ed1d627960edff65bbe95d3ce221cefc"

[[package]]
name = "socket2"
version = "0.3.11"
source = "registry+https://github.com/rust-lang/crates.io-index"
checksum = "e8b74de517221a2cb01a53349cf54182acdc31a074727d3079068448c0676d85"
dependencies = [
 "cfg-if",
 "libc",
 "redox_syscall",
 "winapi",
]

[[package]]
name = "strip-ansi-escapes"
version = "0.1.0"
source = "registry+https://github.com/rust-lang/crates.io-index"
checksum = "9d63676e2abafa709460982ddc02a3bb586b6d15a49b75c212e06edd3933acee"
dependencies = [
 "vte",
]

[[package]]
name = "strsim"
version = "0.8.0"
source = "registry+https://github.com/rust-lang/crates.io-index"
checksum = "8ea5119cdb4c55b55d432abb513a0429384878c15dde60cc77b1c99de1a95a6a"

[[package]]
name = "structopt"
version = "0.3.12"
source = "registry+https://github.com/rust-lang/crates.io-index"
checksum = "c8faa2719539bbe9d77869bfb15d4ee769f99525e707931452c97b693b3f159d"
dependencies = [
 "clap",
 "lazy_static",
 "structopt-derive",
]

[[package]]
name = "structopt-derive"
version = "0.4.5"
source = "registry+https://github.com/rust-lang/crates.io-index"
checksum = "3f88b8e18c69496aad6f9ddf4630dd7d585bcaf765786cb415b9aec2fe5a0430"
dependencies = [
 "heck",
 "proc-macro-error",
 "proc-macro2",
 "quote",
 "syn",
]

[[package]]
name = "syn"
version = "1.0.16"
source = "registry+https://github.com/rust-lang/crates.io-index"
checksum = "123bd9499cfb380418d509322d7a6d52e5315f064fe4b3ad18a53d6b92c07859"
dependencies = [
 "proc-macro2",
 "quote",
 "unicode-xid",
]

[[package]]
name = "syn-mid"
version = "0.5.0"
source = "registry+https://github.com/rust-lang/crates.io-index"
checksum = "7be3539f6c128a931cf19dcee741c1af532c7fd387baa739c03dd2e96479338a"
dependencies = [
 "proc-macro2",
 "quote",
 "syn",
]

[[package]]
name = "tar"
version = "0.4.30"
source = "registry+https://github.com/rust-lang/crates.io-index"
checksum = "489997b7557e9a43e192c527face4feacc78bfbe6eed67fd55c4c9e381cba290"
dependencies = [
 "filetime",
 "libc",
 "redox_syscall",
 "xattr",
]

[[package]]
name = "tempfile"
version = "3.1.0"
source = "registry+https://github.com/rust-lang/crates.io-index"
checksum = "7a6e24d9338a0a5be79593e2fa15a648add6138caa803e2d5bc782c371732ca9"
dependencies = [
 "cfg-if",
 "libc",
 "rand",
 "redox_syscall",
 "remove_dir_all",
 "winapi",
]

[[package]]
name = "termcolor"
version = "1.1.0"
source = "registry+https://github.com/rust-lang/crates.io-index"
checksum = "bb6bfa289a4d7c5766392812c0a1f4c1ba45afa1ad47803c11e1f407d846d75f"
dependencies = [
 "winapi-util",
]

[[package]]
name = "textwrap"
version = "0.11.0"
source = "registry+https://github.com/rust-lang/crates.io-index"
checksum = "d326610f408c7a4eb6f51c37c330e496b08506c9457c9d34287ecc38809fb060"
dependencies = [
 "unicode-width",
]

[[package]]
name = "thiserror"
version = "1.0.21"
source = "registry+https://github.com/rust-lang/crates.io-index"
checksum = "318234ffa22e0920fe9a40d7b8369b5f649d490980cf7aadcf1eb91594869b42"
dependencies = [
 "thiserror-impl",
]

[[package]]
name = "thiserror-impl"
version = "1.0.21"
source = "registry+https://github.com/rust-lang/crates.io-index"
checksum = "cae2447b6282786c3493999f40a9be2a6ad20cb8bd268b0a0dbf5a065535c0ab"
dependencies = [
 "proc-macro2",
 "quote",
 "syn",
]

[[package]]
name = "thread_local"
version = "1.0.1"
source = "registry+https://github.com/rust-lang/crates.io-index"
checksum = "d40c6d1b69745a6ec6fb1ca717914848da4b44ae29d9b3080cbee91d72a69b14"
dependencies = [
 "lazy_static",
]

[[package]]
name = "time"
version = "0.1.42"
source = "registry+https://github.com/rust-lang/crates.io-index"
checksum = "db8dcfca086c1143c9270ac42a2bbd8a7ee477b78ac8e45b19abfb0cbede4b6f"
dependencies = [
 "libc",
 "redox_syscall",
 "winapi",
]

[[package]]
name = "toml"
version = "0.5.6"
source = "registry+https://github.com/rust-lang/crates.io-index"
checksum = "ffc92d160b1eef40665be3a05630d003936a3bc7da7421277846c2613e92c71a"
dependencies = [
 "serde",
]

[[package]]
name = "toml_edit"
version = "0.2.0"
source = "registry+https://github.com/rust-lang/crates.io-index"
checksum = "09391a441b373597cf0888d2b052dcf82c5be4fee05da3636ae30fb57aad8484"
dependencies = [
 "chrono",
 "combine",
 "linked-hash-map",
]

[[package]]
name = "typenum"
version = "1.12.0"
source = "registry+https://github.com/rust-lang/crates.io-index"
checksum = "373c8a200f9e67a0c95e62a4f52fbf80c23b4381c05a17845531982fa99e6b33"

[[package]]
name = "unicode-bidi"
version = "0.3.4"
source = "registry+https://github.com/rust-lang/crates.io-index"
checksum = "49f2bd0c6468a8230e1db229cff8029217cf623c767ea5d60bfbd42729ea54d5"
dependencies = [
 "matches",
]

[[package]]
name = "unicode-normalization"
version = "0.1.12"
source = "registry+https://github.com/rust-lang/crates.io-index"
checksum = "5479532badd04e128284890390c1e876ef7a993d0570b3597ae43dfa1d59afa4"
dependencies = [
 "smallvec",
]

[[package]]
name = "unicode-segmentation"
version = "1.6.0"
source = "registry+https://github.com/rust-lang/crates.io-index"
checksum = "e83e153d1053cbb5a118eeff7fd5be06ed99153f00dbcd8ae310c5fb2b22edc0"

[[package]]
name = "unicode-width"
version = "0.1.7"
source = "registry+https://github.com/rust-lang/crates.io-index"
checksum = "caaa9d531767d1ff2150b9332433f32a24622147e5ebb1f26409d5da67afd479"

[[package]]
name = "unicode-xid"
version = "0.2.0"
source = "registry+https://github.com/rust-lang/crates.io-index"
checksum = "826e7639553986605ec5979c7dd957c7895e93eabed50ab2ffa7f6128a75097c"

[[package]]
name = "unreachable"
version = "1.0.0"
source = "registry+https://github.com/rust-lang/crates.io-index"
checksum = "382810877fe448991dfc7f0dd6e3ae5d58088fd0ea5e35189655f84e6814fa56"
dependencies = [
 "void",
]

[[package]]
name = "url"
version = "2.1.1"
source = "registry+https://github.com/rust-lang/crates.io-index"
checksum = "829d4a8476c35c9bf0bbce5a3b23f4106f79728039b726d292bb93bc106787cb"
dependencies = [
 "idna",
 "matches",
 "percent-encoding",
]

[[package]]
name = "utf8parse"
version = "0.1.1"
source = "registry+https://github.com/rust-lang/crates.io-index"
checksum = "8772a4ccbb4e89959023bc5b7cb8623a795caa7092d99f3aa9501b9484d4557d"

[[package]]
name = "vcpkg"
version = "0.2.8"
source = "registry+https://github.com/rust-lang/crates.io-index"
checksum = "3fc439f2794e98976c88a2a2dafce96b930fe8010b0a256b3c2199a773933168"

[[package]]
name = "vec_map"
version = "0.8.1"
source = "registry+https://github.com/rust-lang/crates.io-index"
checksum = "05c78687fb1a80548ae3250346c3db86a80a7cdd77bda190189f2d0a0987c81a"

[[package]]
name = "version_check"
version = "0.9.1"
source = "registry+https://github.com/rust-lang/crates.io-index"
checksum = "078775d0255232fb988e6fccf26ddc9d1ac274299aaedcedce21c6f72cc533ce"

[[package]]
name = "void"
version = "1.0.2"
source = "registry+https://github.com/rust-lang/crates.io-index"
checksum = "6a02e4885ed3bc0f2de90ea6dd45ebcbb66dacffe03547fadbb0eeae2770887d"

[[package]]
name = "vte"
version = "0.3.3"
source = "registry+https://github.com/rust-lang/crates.io-index"
checksum = "4f42f536e22f7fcbb407639765c8fd78707a33109301f834a594758bedd6e8cf"
dependencies = [
 "utf8parse",
]

[[package]]
name = "walkdir"
version = "2.3.1"
source = "registry+https://github.com/rust-lang/crates.io-index"
checksum = "777182bc735b6424e1a57516d35ed72cb8019d85c8c9bf536dccb3445c1a2f7d"
dependencies = [
 "same-file",
 "winapi",
 "winapi-util",
]

[[package]]
name = "wasi"
version = "0.9.0+wasi-snapshot-preview1"
source = "registry+https://github.com/rust-lang/crates.io-index"
checksum = "cccddf32554fecc6acb585f82a32a72e28b48f8c4c1883ddfeeeaa96f7d8e519"

[[package]]
name = "winapi"
version = "0.3.8"
source = "registry+https://github.com/rust-lang/crates.io-index"
checksum = "8093091eeb260906a183e6ae1abdba2ef5ef2257a21801128899c3fc699229c6"
dependencies = [
 "winapi-i686-pc-windows-gnu",
 "winapi-x86_64-pc-windows-gnu",
]

[[package]]
name = "winapi-i686-pc-windows-gnu"
version = "0.4.0"
source = "registry+https://github.com/rust-lang/crates.io-index"
checksum = "ac3b87c63620426dd9b991e5ce0329eff545bccbbb34f3be09ff6fb6ab51b7b6"

[[package]]
name = "winapi-util"
version = "0.1.3"
source = "registry+https://github.com/rust-lang/crates.io-index"
checksum = "4ccfbf554c6ad11084fb7517daca16cfdcaccbdadba4fc336f032a8b12c2ad80"
dependencies = [
 "winapi",
]

[[package]]
name = "winapi-x86_64-pc-windows-gnu"
version = "0.4.0"
source = "registry+https://github.com/rust-lang/crates.io-index"
checksum = "712e227841d057c1ee1cd2fb22fa7e5a5461ae8e48fa2ca79ec42cfc1931183f"

[[package]]
name = "xattr"
version = "0.2.2"
source = "registry+https://github.com/rust-lang/crates.io-index"
checksum = "244c3741f4240ef46274860397c7c74e50eb23624996930e484c16679633a54c"
dependencies = [
 "libc",
]

[[package]]
name = "yansi"
version = "0.5.0"
source = "registry+https://github.com/rust-lang/crates.io-index"
checksum = "9fc79f4a1e39857fc00c3f662cbf2651c771f00e9c15fe2abc341806bd46bd71"<|MERGE_RESOLUTION|>--- conflicted
+++ resolved
@@ -100,11 +100,7 @@
  "bytesize",
  "cargo-platform",
  "clap",
-<<<<<<< HEAD
- "core-foundation 0.9.0",
-=======
  "core-foundation",
->>>>>>> 9cbfd17c
  "crates-io",
  "crossbeam-utils",
  "crypto-hash",
@@ -185,11 +181,7 @@
  "cargo-readme",
  "flate2",
  "flexi_logger",
-<<<<<<< HEAD
- "futures",
  "git2",
-=======
->>>>>>> 9cbfd17c
  "lazy_static",
  "log",
  "petgraph",
@@ -275,45 +267,17 @@
 
 [[package]]
 name = "core-foundation"
-<<<<<<< HEAD
-version = "0.7.0"
-source = "registry+https://github.com/rust-lang/crates.io-index"
-checksum = "57d24c7a13c43e870e37c1556b74555437870a04514f7685f5b354e090567171"
-dependencies = [
- "core-foundation-sys 0.7.0",
- "libc",
-]
-
-[[package]]
-name = "core-foundation"
 version = "0.9.0"
-=======
-version = "0.9.1"
->>>>>>> 9cbfd17c
 source = "registry+https://github.com/rust-lang/crates.io-index"
 checksum = "3b5ed8e7e76c45974e15e41bfa8d5b0483cd90191639e01d8f5f1e606299d3fb"
 dependencies = [
-<<<<<<< HEAD
- "core-foundation-sys 0.8.0",
-=======
  "core-foundation-sys",
->>>>>>> 9cbfd17c
- "libc",
-]
-
-[[package]]
-name = "core-foundation-sys"
-<<<<<<< HEAD
-version = "0.7.0"
-source = "registry+https://github.com/rust-lang/crates.io-index"
-checksum = "b3a71ab494c0b5b860bdc8407ae08978052417070c2ced38573a9157ad75b8ac"
+ "libc",
+]
 
 [[package]]
 name = "core-foundation-sys"
 version = "0.8.0"
-=======
-version = "0.8.2"
->>>>>>> 9cbfd17c
 source = "registry+https://github.com/rust-lang/crates.io-index"
 checksum = "9a21fa21941700a3cd8fcb4091f361a6a712fac632f85d9f487cc892045d55c6"
 
