use cargo::{
    core::{package::Package, Verbosity, Workspace},
    util::{config::Config as CargoConfig, interning::InternedString},
};
use flexi_logger::Logger;
use log::trace;
use regex::Regex;
use semver::{Identifier, Version};
use std::{error::Error, fs, path::PathBuf, str::FromStr};
use structopt::clap::arg_enum;
use structopt::StructOpt;
use toml_edit::Value;

use crate::commands;
use crate::util;

fn parse_identifiers(src: &str) -> Identifier {
    Identifier::AlphaNumeric(src.to_owned())
}
fn parse_regex(src: &str) -> Result<Regex, String> {
    Regex::new(src).map_err(|e| format!("Parsing Regex failed: {:}", e))
}

arg_enum! {
    #[derive(Debug, PartialEq)]
    pub enum GenerateReadmeMode {
        // Generate Readme only if it is missing.
        IfMissing,
        // Generate Readme & append to existing file.
        Append,
        // Generate Readme & overwrite existing file.
        Overwrite,
    }
}

#[derive(StructOpt, Debug)]
pub struct PackageSelectOptions {
    /// Only use the specfic set of packages
    ///
    /// Apply only to the packages named as defined. This is mutually exclusive with skip and ignore-version-pre.
    #[structopt(short, long, parse(from_str))]
    pub packages: Vec<InternedString>,
    /// Skip the package names matching ...
    ///
    /// Provide one or many regular expression that, if the package name matches, means we skip that package.
    /// Mutually exclusive with `--package`
    #[structopt(short, long, parse(try_from_str = parse_regex))]
    pub skip: Vec<Regex>,
    /// Ignore version pre-releases
    ///
    /// Skip if the SemVer pre-release field is any of the listed. Mutually exclusive with `--package`
    #[structopt(short, long, parse(from_str = parse_identifiers))]
    pub ignore_pre_version: Vec<Identifier>,
    /// Ignore whether `publish` is set.
    ///
    /// If nothing else is specified, `publish = true` is assumed for every package. If publish
    /// is set to false or any registry, it is ignored by default. If you want to include it
    /// regardless, set this flag.
    #[structopt(long)]
    ignore_publish: bool,
    /// Automatically detect the packages, which changed compared to the given git commit.
    ///
    /// Compares the current git `head` to the reference given, identifies which files changed
    /// and attempts to identify the packages and its dependents through that mechanism. You
    /// can use any `tag`, `branch` or `commit`, but you must be sure it is available
    /// (and up to date) locally.
    #[structopt(short = "c", long="changed-since")]
    pub changed_since: String,
}

#[derive(StructOpt, Debug)]
pub enum VersionCommand {
    /// Pick pre-releases and put them to release mode.
    Release {
        #[structopt(flatten)]
        pkg_opts: PackageSelectOptions,
        /// Force an update of dependencies
        ///
        /// Hard set to the new version, do not check whether the given one still matches
        #[structopt(long)]
        force_update: bool,
    },
    /// Smart bumping of crates for the next breaking release, bumps minor for 0.x and major for major > 1
    BumpBreaking {
        #[structopt(flatten)]
        pkg_opts: PackageSelectOptions,
        /// Force an update of dependencies
        ///
        /// Hard set to the new version, do not check whether the given one still matches
        #[structopt(long)]
        force_update: bool,
    },
    /// Increase the pre-release suffix, keep prefix, set to `.1` if no suffix is present
    BumpPre {
        #[structopt(flatten)]
        pkg_opts: PackageSelectOptions,
        /// Force an update of dependencies
        ///
        /// Hard set to the new version, do not check whether the given one still matches
        #[structopt(long)]
        force_update: bool,
    },
    /// Increase the patch version, unset prerelease
    BumpPatch {
        #[structopt(flatten)]
        pkg_opts: PackageSelectOptions,
        /// Force an update of dependencies
        ///
        /// Hard set to the new version, do not check whether the given one still matches
        #[structopt(long)]
        force_update: bool,
    },
    /// Increase the minor version, unset prerelease and patch
    BumpMinor {
        #[structopt(flatten)]
        pkg_opts: PackageSelectOptions,
        /// Force an update of dependencies
        ///
        /// Hard set to the new version, do not check whether the given one still matches
        #[structopt(long)]
        force_update: bool,
    },
    /// Increase the major version, unset prerelease, minor and patch
    BumpMajor {
        #[structopt(flatten)]
        pkg_opts: PackageSelectOptions,
        /// Force an update of dependencies
        ///
        /// Hard set to the new version, do not check whether the given one still matches
        #[structopt(long)]
        force_update: bool,
    },
    /// Hard set version to given string
    Set {
        #[structopt(flatten)]
        pkg_opts: PackageSelectOptions,
        /// Set to a specific Version
        version: Version,
        /// Force an update of dependencies
        ///
        /// Hard set to the new version, do not check whether the given one still matches
        #[structopt(long)]
        force_update: bool,
    },
    /// Set the pre-release to string
    SetPre {
        #[structopt(flatten)]
        pkg_opts: PackageSelectOptions,
        /// The string to set the pre-release to
        #[structopt(parse(from_str = parse_identifiers))]
        pre: Identifier,
        /// Force an update of dependencies
        ///
        /// Hard set to the new version, do not check whether the given one still matches
        #[structopt(long)]
        force_update: bool,
    },
    /// Set the metadata to string
    SetBuild {
        #[structopt(flatten)]
        pkg_opts: PackageSelectOptions,
        /// The specific metadata to set to
        #[structopt(parse(from_str = parse_identifiers))]
        meta: Identifier,
        /// Force an update of dependencies
        ///
        /// Hard set to the new version, do not check whether the given one still matches
        #[structopt(long)]
        force_update: bool,
    },
}

#[derive(StructOpt, Debug)]
pub enum Command {
    /// Set a field in all manifests
    ///
    /// Go through all matching crates and set the field name to value.
    /// Add the field if it doesn't exists yet.
    Set {
        #[structopt(flatten)]
        pkg_opts: PackageSelectOptions,
        /// The root key table to look the key up in
        #[structopt(short, long, default_value = "package")]
        root_key: String,
        /// Name of the field
        name: String,
        /// Value to set it, too
        value: String,
    },
    /// Rename a package
    ///
    /// Update the internally used references to the package by adding an `package = ` entry
    /// to the dependencies.
    Rename {
        /// Name of the field
        old_name: String,
        /// Value to set it, too
        new_name: String,
    },
    /// Messing with versioning
    ///
    /// Change versions as requested, then update all package's dependencies
    /// to ensure they are still matching
    Version {
        #[structopt(subcommand)]
        cmd: VersionCommand,
    },
    /// Add owners for a lot of crates
    ///
    ///
    AddOwner {
        #[structopt(flatten)]
        pkg_opts: PackageSelectOptions,
        /// Owner to add to the packages
        owner: String,
        /// the crates.io token to use for API access
        ///
        /// If this is nor the environment variable are set, this falls
        /// back to the default value provided in the user directory
        #[structopt(long, env = "CRATES_TOKEN", hide_env_values = true)]
        token: Option<String>,
    },
    /// Deactivate the `[dev-dependencies]`
    ///
    /// Go through the workspace and remove the `[dev-dependencies]`-section from the package
    /// manifest for all packages matching.
    DeDevDeps {
        #[structopt(flatten)]
        pkg_opts: PackageSelectOptions,
    },
    /// Check the package(s) for unused dependencies
    ///
    CleanDeps {
        #[structopt(flatten)]
        pkg_opts: PackageSelectOptions,
        /// Do only check if you'd clean up.
        ///
        /// Abort if you found unused dependencies
        #[structopt(long = "check")]
        check_only: bool,
    },
    /// Calculate the packages and the order in which to release
    ///
    /// Go through the members of the workspace and calculate the dependency tree. Halt early
    /// if any circles are found
    ToRelease {
        /// Do not disable dev-dependencies
        ///
        /// By default we disable dev-dependencies before the run.
        #[structopt(long = "include-dev-deps")]
        include_dev: bool,
        #[structopt(flatten)]
        pkg_opts: PackageSelectOptions,
        /// Consider no package matching the criteria an error
        #[structopt(long)]
        empty_is_failure: bool,
    },
    /// Check whether crates can be packaged
    ///
    /// Package the selected packages, then check the packages can be build with
    /// the packages as dependencies as to be released.
    Check {
        /// Do not disable dev-dependencies
        ///
        /// By default we disable dev-dependencies before the run.
        #[structopt(long = "include-dev-deps")]
        include_dev: bool,
        #[structopt(flatten)]
        pkg_opts: PackageSelectOptions,
        /// Actually build the package
        ///
        /// By default, this only runs `cargo check` against the package
        /// build. Set this flag to have it run an actual `build` instead.
        #[structopt(long)]
        build: bool,
        /// Generate & verify whether the Readme file has changed.
        ///
        /// When enabled, this will generate a Readme file from
        /// the crate's doc comments (using cargo-readme), and
        /// check whether the existing Readme (if any) matches.
        #[structopt(long)]
        check_readme: bool,
        /// Consider no package matching the criteria an error
        #[structopt(long)]
        empty_is_failure: bool,
    },
    /// Generate Readme files
    ///
    /// Generate Readme files for the selected packges, based
    /// on the crates' doc comments.
    #[cfg(feature = "gen-readme")]
    GenReadme {
        #[structopt(flatten)]
        pkg_opts: PackageSelectOptions,
        /// Generate readme file for package.
        ///
        /// Depending on the chosen option, this will generate a Readme
        /// file from the crate's doc comments (using cargo-readme).
        #[structopt(long)]
        #[structopt(
            possible_values = &GenerateReadmeMode::variants(),
            case_insensitive = true
        )]
        readme_mode: GenerateReadmeMode,
        /// Consider no package matching the criteria an error
        #[structopt(long)]
        empty_is_failure: bool,
    },
    /// Unleash 'em dragons
    ///
    /// Package all selected crates, check them and attempt to publish them.
    EmDragons {
        /// Do not disable dev-dependencies
        ///
        /// By default we disable dev-dependencies before the run.
        #[structopt(long = "include-dev-deps")]
        include_dev: bool,
        #[structopt(flatten)]
        pkg_opts: PackageSelectOptions,
        /// Actually build the package in check
        ///
        /// By default, this only runs `cargo check` against the package
        /// build. Set this flag to have it run an actual `build` instead.
        #[structopt(long)]
        build: bool,
        /// dry run
        #[structopt(long)]
        dry_run: bool,
        /// dry run
        #[structopt(long)]
        no_check: bool,
        /// Ensure we have the owner set as well
        #[structopt(long = "owner")]
        add_owner: Option<String>,
        /// the crates.io token to use for uploading
        ///
        /// If this is nor the environment variable are set, this falls
        /// back to the default value provided in the user directory
        #[structopt(long, env = "CRATES_TOKEN", hide_env_values = true)]
        token: Option<String>,
        /// Generate & verify whether the Readme file has changed.
        ///
        /// When enabled, this will generate a Readme file from
        /// the crate's doc comments (using cargo-readme), and
        /// check whether the existing Readme (if any) matches.
        #[structopt(long)]
        check_readme: bool,
        /// Consider no package matching the criteria an error
        #[structopt(long)]
        empty_is_failure: bool,
    },
}

#[derive(Debug, StructOpt)]
#[structopt(
    name = "cargo-unleash",
    about = "Release the crates of this massiv monorepo"
)]
pub struct Opt {
    /// The path to workspace manifest
    ///
    /// Can either be the folder if the file is named `Cargo.toml` or the path
    /// to the specific `.toml`-manifest to load as the cargo workspace.
    #[structopt(short, long, parse(from_os_str), default_value = "./")]
    pub manifest_path: PathBuf,
    /// Specify the log levels.
    #[structopt(short, long, default_value = "warn")]
    pub log: String,
    /// Show verbose cargo output
    #[structopt(short, long)]
    pub verbose: bool,

    #[structopt(subcommand)]
    pub cmd: Command,
}

<<<<<<< HEAD
fn make_pkg_predicate(args: PackageSelectOptions) -> Result<impl Fn(&Package) -> bool, String> {
=======
fn make_pkg_predicate(ws: &Workspace<'_>, args: PackageSelectOptions) -> Result<Box<dyn Fn(&Package) -> bool>, String> {
>>>>>>> 4ec98b35
    let PackageSelectOptions {
        packages,
        skip,
        ignore_pre_version,
        ignore_publish,
        changed_since,
    } = args;

    if !packages.is_empty() {
        if !skip.is_empty() || !ignore_pre_version.is_empty() {
            return Err(
                "-p/--packages is mutually exlusive to using -s/--skip and -i/--ignore-version-pre"
                    .into(),
            );
        }
        if changed_since.len() != 0 {
            return Err(
                "-p/--packages is mutually exlusive to using -c/--changed-since"
                    .into(),
            );
        }
    }

    let publish = move |p: &Package| {
        // If publish is set to false or any registry, it is ignored by default
        // unless overriden.
        let value = ignore_publish || p.publish().is_none();

        trace!("{:}.publish={}", p.name(), value);
        value
    };

<<<<<<< HEAD
    Ok(move |p: &Package| {
        if !publish(p) {
            return false;
        }
=======
    if changed_since.len() != 0 {
        if !skip.is_empty() || !ignore_pre_version.is_empty() {
            return Err(
                "-c/--changed-since is mutually exlusive to using -s/--skip and -i/--ignore-version-pre"
                    .into(),
            );
        }

    }

    let changed = util::changed_packages(ws, &changed_since)?;
    if changed.len() == 0 {
        return Err("No changes detected".into())
    };

    ws.config()
        .shell()
        .status("Calculating", "Dependents of changed crates")
        .expect("Writing to Shell doesn't fail");

    // FIXME: run through the changed once, mark which ones have major-changes
    //        update the set of changed to reflect that and calculate the
    //        remaining graph from that, probably useful to upgrade after
    //        every cycle
    let (dependents_graph, dependents_map) = util::changed_dependents(
        util::members_deep(ws).into_iter().filter(|p| publish(&p)).collect(),
        &changed,
        publish
    );


    if !packages.is_empty() {
        trace!("going for matching against {:?}", packages);
        return Ok(Box::new(move |p: &Package| {
            publish(p) && packages.contains(&p.name())
        }));
    }
>>>>>>> 4ec98b35

        if !packages.is_empty() {
            trace!("going for matching against {:?}", packages);
            return packages.contains(&p.name());
        }

        if !skip.is_empty() || !ignore_pre_version.is_empty() {
            let name = p.name();
            if skip.iter().any(|r| r.is_match(&name)) {
                return false;
            }
            if p.version().is_prerelease() {
                for pre in &p.version().pre {
                    if ignore_pre_version.contains(&pre) {
                        return false;
                    }
                }
            }
        }

        true
    })
}

fn verify_readme_feature() -> Result<(), String> {
    if cfg!(feature = "gen-readme") {
        Ok(())
    } else {
        Err("Readme related functionalities not available. Please re-install with gen-readme feature.".to_owned())
    }
}

pub fn run(args: Opt) -> Result<(), Box<dyn Error>> {
    let _ = Logger::with_str(args.log.clone()).start();
    let mut c = CargoConfig::default().expect("Couldn't create cargo config");
    c.values()?;
    c.load_credentials()?;

    let get_token = |t| -> Result<Option<String>, Box<dyn Error>> {
        Ok(match t {
            None => c.get_string("registry.token")?.map(|x| x.val),
            _ => t,
        })
    };

    c.shell().set_verbosity(if args.verbose {
        Verbosity::Verbose
    } else {
        Verbosity::Normal
    });

    let root_manifest = {
        let mut path = args.manifest_path.clone();
        if path.is_dir() {
            path = path.join("Cargo.toml")
        }
        fs::canonicalize(path)?
    };

    let maybe_patch = |shouldnt_patch, predicate: &dyn Fn(&Package) -> bool| {
        if shouldnt_patch {
            return Ok(());
        }

        c.shell()
            .status("Preparing", "Disabling Dev Dependencies")?;

        let ws = Workspace::new(&root_manifest, &c)
            .map_err(|e| format!("Reading workspace {:?} failed: {:}", root_manifest, e))?;
        commands::deactivate_dev_dependencies(
            ws.members()
                .filter(|p| predicate(p) && c.shell().status("Patching", p.name()).is_ok()),
        )
    };

    match args.cmd {
        Command::CleanDeps {
            pkg_opts,
            check_only,
        } => {
            let ws = Workspace::new(&root_manifest, &c)
                .map_err(|e| format!("Reading workspace {:?} failed: {:}", root_manifest, e))?;
            let predicate = make_pkg_predicate(&ws, pkg_opts)?;
            commands::clean_up_unused_dependencies(&ws, predicate, check_only)
        }
        Command::AddOwner {
            owner,
            token,
            pkg_opts,
        } => {
            let ws = Workspace::new(&root_manifest, &c)
                .map_err(|e| format!("Reading workspace {:?} failed: {:}", root_manifest, e))?;
<<<<<<< HEAD
            let t = get_token(token)?;
=======

            let predicate = make_pkg_predicate(&ws, pkg_opts)?;
>>>>>>> 4ec98b35
            for pkg in ws.members().filter(|p| predicate(p)) {
                commands::add_owner(ws.config(), &pkg, owner.clone(), t.clone())?;
            }
            Ok(())
        }
        Command::Set {
            root_key,
            name,
            value,
            pkg_opts,
        } => {
            if name == "name" {
                return Err("To change the name please use the rename command!".into());
            }

            let ws = Workspace::new(&root_manifest, &c)
                .map_err(|e| format!("Reading workspace {:?} failed: {:}", root_manifest, e))?;

            let predicate = make_pkg_predicate(&ws, pkg_opts)?;
            let type_value = {
                if let Ok(v) = bool::from_str(&value) {
                    Value::from(v)
                } else if let Ok(v) = i64::from_str(&value) {
                    Value::from(v)
                } else {
                    Value::from(value)
                }
            };

            commands::set_field(
                ws.members()
                    .filter(|p| predicate(p) && c.shell().status("Setting on", p.name()).is_ok()),
                root_key,
                name,
                type_value,
            )
        }
        Command::Rename { old_name, new_name } => {
            let predicate = |p: &Package| p.name().to_string().trim() == old_name;
            let renamer = |_p: &Package| Some(new_name.clone());

            let ws = Workspace::new(&root_manifest, &c)
                .map_err(|e| format!("Reading workspace {:?} failed: {:}", root_manifest, e))?;
            commands::rename(&ws, predicate, renamer)
        }
        Command::Version { cmd } => {
            let ws = Workspace::new(&root_manifest, &c)
                .map_err(|e| format!("Reading workspace {:?} failed: {:}", root_manifest, e))?;
            match cmd {
                VersionCommand::Set {
                    pkg_opts,
                    force_update,
                    version,
                } => {
                    let predicate = make_pkg_predicate(&ws, pkg_opts)?;
                    commands::set_version(
                        &ws,
                        |p| predicate(p),
                        |_| Some(version.clone()),
                        force_update,
                    )
                }
                VersionCommand::BumpPre {
                    pkg_opts,
                    force_update,
                } => {
                    let predicate = make_pkg_predicate(&ws, pkg_opts)?;
                    commands::set_version(
                        &ws,
                        |p| predicate(p),
                        |p| {
                            let mut v = p.version().clone();
                            if v.pre.is_empty() {
                                v.pre = vec![Identifier::Numeric(1)]
                            } else {
                                match v.pre.pop() {
                                    Some(Identifier::Numeric(num)) => {
                                        v.pre.push(Identifier::Numeric(num + 1))
                                    }
                                    Some(Identifier::AlphaNumeric(pre)) => {
                                        v.pre.push(Identifier::AlphaNumeric(pre));
                                        v.pre.push(Identifier::Numeric(1));
                                    }
                                    _ => unreachable!("There is a last item"),
                                }
                            }
                            Some(v)
                        },
                        force_update,
                    )
                }
                VersionCommand::BumpPatch {
                    pkg_opts,
                    force_update,
                } => {
                    let predicate = make_pkg_predicate(&ws, pkg_opts)?;
                    commands::set_version(
                        &ws,
                        |p| predicate(p),
                        |p| {
                            let mut v = p.version().clone();
                            v.pre = Vec::new();
                            v.increment_patch();
                            Some(v)
                        },
                        force_update,
                    )
                }
                VersionCommand::BumpMinor {
                    pkg_opts,
                    force_update,
                } => {
                    let predicate = make_pkg_predicate(&ws, pkg_opts)?;
                    commands::set_version(
                        &ws,
                        |p| predicate(p),
                        |p| {
                            let mut v = p.version().clone();
                            v.pre = Vec::new();
                            v.increment_minor();
                            Some(v)
                        },
                        force_update,
                    )
                }
                VersionCommand::BumpMajor {
                    pkg_opts,
                    force_update,
                } => {
                    let predicate = make_pkg_predicate(&ws, pkg_opts)?;
                    commands::set_version(
                        &ws,
                        |p| predicate(p),
                        |p| {
                            let mut v = p.version().clone();
                            v.pre = Vec::new();
                            v.increment_major();
                            Some(v)
                        },
                        force_update,
                    )
                }
                VersionCommand::BumpBreaking {
                    pkg_opts,
                    force_update,
                } => {
                    let predicate = make_pkg_predicate(pkg_opts)?;
                    commands::set_version(
                        &ws,
                        |p| predicate(p),
                        |p| {
                            let mut v = p.version().clone();
                            v.pre = Vec::new();
                            if v.major != 0 {
                                v.increment_major();
                            } else if v.minor != 0 {
                                v.increment_minor();
                            } else {
                                // 0.0.x means each patch is breaking, see:
                                // https://doc.rust-lang.org/cargo/reference/semver.html#change-categories

                                v.patch += 1;
                                // no helper, have to reset the metadata ourselves
                                v.build = Vec::new();
                                v.pre = Vec::new();
                            }
                            Some(v)
                        },
                        force_update,
                    )
                }
                VersionCommand::SetPre {
                    pre,
                    pkg_opts,
                    force_update,
                } => {
                    let predicate = make_pkg_predicate(&ws, pkg_opts)?;
                    commands::set_version(
                        &ws,
                        |p| predicate(p),
                        |p| {
                            let mut v = p.version().clone();
                            v.pre = vec![pre.clone()];
                            Some(v)
                        },
                        force_update,
                    )
                }
                VersionCommand::SetBuild {
                    meta,
                    pkg_opts,
                    force_update,
                } => {
                    let predicate = make_pkg_predicate(&ws, pkg_opts)?;
                    commands::set_version(
                        &ws,
                        |p| predicate(p),
                        |p| {
                            let mut v = p.version().clone();
                            v.build = vec![meta.clone()];
                            Some(v)
                        },
                        force_update,
                    )
                }
                VersionCommand::Release {
                    pkg_opts,
                    force_update,
                } => {
                    let predicate = make_pkg_predicate(&ws, pkg_opts)?;
                    commands::set_version(
                        &ws,
                        |p| predicate(p),
                        |p| {
                            let mut v = p.version().clone();
                            v.pre = vec![];
                            v.build = vec![];
                            Some(v)
                        },
                        force_update,
                    )
                }
            }
        }
        Command::DeDevDeps { pkg_opts } => {
            let ws = Workspace::new(&root_manifest, &c)
                .map_err(|e| format!("Reading workspace {:?} failed: {:}", root_manifest, e))?;
            maybe_patch(false, &make_pkg_predicate(&ws, pkg_opts)?)
        },
        Command::ToRelease {
            include_dev,
            pkg_opts,
            empty_is_failure,
        } => {
            let ws = Workspace::new(&root_manifest, &c)
                .map_err(|e| format!("Reading workspace {:?} failed: {:}", root_manifest, e))?;
            let predicate = make_pkg_predicate(&ws, pkg_opts)?;
            maybe_patch(include_dev, &predicate)?;

            let packages = commands::packages_to_release(&ws, predicate)?;
            if packages.is_empty() {
                if empty_is_failure {
                    return Err("No Packages matching criteria. Exiting".into());
                } else {
                    println!("No packages selected. All good. Exiting.");
                    return Ok(());
                }
            }
            println!(
                "{:}",
                packages
                    .iter()
                    .map(|p| format!("{} ({})", p.name(), p.version()))
                    .collect::<Vec<String>>()
                    .join(", ")
            );

            Ok(())
        }
        Command::Check {
            include_dev,
            build,
            pkg_opts,
            check_readme,
            empty_is_failure,
        } => {
            if check_readme {
                verify_readme_feature()?;
            }

            let ws = Workspace::new(&root_manifest, &c)
                .map_err(|e| format!("Reading workspace {:?} failed: {:}", root_manifest, e))?;

            let predicate = make_pkg_predicate(&ws, pkg_opts)?;
            maybe_patch(include_dev, &predicate)?;

            let packages = commands::packages_to_release(&ws, predicate)?;
            if packages.is_empty() {
                if empty_is_failure {
                    return Err("No Packages matching criteria. Exiting".into());
                } else {
                    println!("No packages selected. All good. Exiting.");
                    return Ok(());
                }
            }

            commands::check(&packages, &ws, build, check_readme)
        }
        #[cfg(feature = "gen-readme")]
        Command::GenReadme {
            pkg_opts,
            readme_mode,
            empty_is_failure,
        } => {
            let ws = Workspace::new(&root_manifest, &c)
                .map_err(|e| format!("Reading workspace {:?} failed: {:}", root_manifest, e))?;

            let predicate = make_pkg_predicate(&ws, pkg_opts)?;
            maybe_patch(false, &predicate)?;

            let packages = commands::packages_to_release(&ws, predicate)?;
            if packages.is_empty() {
                if empty_is_failure {
                    return Err("No Packages matching criteria. Exiting".into());
                } else {
                    println!("No packages selected. All good. Exiting.");
                    return Ok(());
                }
            }

            commands::gen_all_readme(packages, &ws, readme_mode)
        }
        Command::EmDragons {
            dry_run,
            no_check,
            token,
            include_dev,
            add_owner,
            build,
            pkg_opts,
            check_readme,
            empty_is_failure,
        } => {
            let ws = Workspace::new(&root_manifest, &c)
                .map_err(|e| format!("Reading workspace {:?} failed: {:}", root_manifest, e))?;
            let predicate = make_pkg_predicate(&ws, pkg_opts)?;
            maybe_patch(include_dev, &predicate)?;

            let packages = commands::packages_to_release(&ws, predicate)?;
            if packages.is_empty() {
                if empty_is_failure {
                    return Err("No Packages matching criteria. Exiting".into());
                } else {
                    println!("No packages selected. All good. Exiting.");
                    return Ok(());
                }
            }

            if !no_check {
                if check_readme {
                    verify_readme_feature()?;
                }

                commands::check(&packages, &ws, build, check_readme)?;
            }

            ws.config().shell().status(
                "Releasing",
                &packages
                    .iter()
                    .map(|p| format!("{} ({})", p.name(), p.version()))
                    .collect::<Vec<String>>()
                    .join(", "),
            )?;

            commands::release(packages, ws, dry_run, get_token(token)?, add_owner)
        }
    }
}<|MERGE_RESOLUTION|>--- conflicted
+++ resolved
@@ -65,7 +65,7 @@
     /// can use any `tag`, `branch` or `commit`, but you must be sure it is available
     /// (and up to date) locally.
     #[structopt(short = "c", long="changed-since")]
-    pub changed_since: String,
+    pub changed_since: Option<String>,
 }
 
 #[derive(StructOpt, Debug)]
@@ -374,11 +374,7 @@
     pub cmd: Command,
 }
 
-<<<<<<< HEAD
-fn make_pkg_predicate(args: PackageSelectOptions) -> Result<impl Fn(&Package) -> bool, String> {
-=======
 fn make_pkg_predicate(ws: &Workspace<'_>, args: PackageSelectOptions) -> Result<Box<dyn Fn(&Package) -> bool>, String> {
->>>>>>> 4ec98b35
     let PackageSelectOptions {
         packages,
         skip,
@@ -394,7 +390,7 @@
                     .into(),
             );
         }
-        if changed_since.len() != 0 {
+        if changed_since.is_some() {
             return Err(
                 "-p/--packages is mutually exlusive to using -c/--changed-since"
                     .into(),
@@ -411,13 +407,7 @@
         value
     };
 
-<<<<<<< HEAD
-    Ok(move |p: &Package| {
-        if !publish(p) {
-            return false;
-        }
-=======
-    if changed_since.len() != 0 {
+    if let Some(changed_since) = changed_since {
         if !skip.is_empty() || !ignore_pre_version.is_empty() {
             return Err(
                 "-c/--changed-since is mutually exlusive to using -s/--skip and -i/--ignore-version-pre"
@@ -425,36 +415,19 @@
             );
         }
 
-    }
-
-    let changed = util::changed_packages(ws, &changed_since)?;
-    if changed.len() == 0 {
-        return Err("No changes detected".into())
+        let changed = util::changed_packages(ws, &changed_since)?;
+        return Ok(Box::new(move |p: &Package| {
+            if !publish(p) {
+                return false;
+            }
+            return changed.contains(p)
+        }));
     };
 
-    ws.config()
-        .shell()
-        .status("Calculating", "Dependents of changed crates")
-        .expect("Writing to Shell doesn't fail");
-
-    // FIXME: run through the changed once, mark which ones have major-changes
-    //        update the set of changed to reflect that and calculate the
-    //        remaining graph from that, probably useful to upgrade after
-    //        every cycle
-    let (dependents_graph, dependents_map) = util::changed_dependents(
-        util::members_deep(ws).into_iter().filter(|p| publish(&p)).collect(),
-        &changed,
-        publish
-    );
-
-
-    if !packages.is_empty() {
-        trace!("going for matching against {:?}", packages);
-        return Ok(Box::new(move |p: &Package| {
-            publish(p) && packages.contains(&p.name())
-        }));
-    }
->>>>>>> 4ec98b35
+    Ok(Box::new(move |p: &Package| {
+        if !publish(p) {
+            return false;
+        }
 
         if !packages.is_empty() {
             trace!("going for matching against {:?}", packages);
@@ -476,7 +449,7 @@
         }
 
         true
-    })
+    }))
 }
 
 fn verify_readme_feature() -> Result<(), String> {
@@ -547,12 +520,10 @@
         } => {
             let ws = Workspace::new(&root_manifest, &c)
                 .map_err(|e| format!("Reading workspace {:?} failed: {:}", root_manifest, e))?;
-<<<<<<< HEAD
+
             let t = get_token(token)?;
-=======
-
             let predicate = make_pkg_predicate(&ws, pkg_opts)?;
->>>>>>> 4ec98b35
+
             for pkg in ws.members().filter(|p| predicate(p)) {
                 commands::add_owner(ws.config(), &pkg, owner.clone(), t.clone())?;
             }
@@ -699,7 +670,7 @@
                     pkg_opts,
                     force_update,
                 } => {
-                    let predicate = make_pkg_predicate(pkg_opts)?;
+                    let predicate = make_pkg_predicate(&ws, pkg_opts)?;
                     commands::set_version(
                         &ws,
                         |p| predicate(p),
